--- conflicted
+++ resolved
@@ -1,25 +1,6 @@
 ci:
   autoupdate_branch: devel
 repos:
-<<<<<<< HEAD
--   repo: https://github.com/pre-commit/mirrors-clang-format
-    rev: v16.0.6
-    hooks:
-    -   id: clang-format
-        args: ['--style={BasedOnStyle: Google, SortIncludes: false}']
--   repo: https://github.com/pre-commit/pre-commit-hooks
-    rev: v4.4.0
-    hooks:
-    -   id: trailing-whitespace
--   repo: https://github.com/psf/black
-    rev: 23.9.1
-    hooks:
-    -   id: black
--   repo: https://github.com/pappasam/toml-sort
-    rev: v0.23.0
-    hooks:
-    - id: toml-sort-fix
-=======
 - repo: https://github.com/astral-sh/ruff-pre-commit
   rev: v0.1.4
   hooks:
@@ -44,5 +25,4 @@
 - repo: https://github.com/psf/black
   rev: 23.3.0
   hooks:
-  - id: black
->>>>>>> 068d4b9b
+  - id: black