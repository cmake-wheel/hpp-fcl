ci:
  autoupdate_branch: devel
repos:
<<<<<<< HEAD
-   repo: https://github.com/pre-commit/mirrors-clang-format
    rev: v16.0.6
    hooks:
    -   id: clang-format
        args: ['--style={BasedOnStyle: Google, SortIncludes: false}']
-   repo: https://github.com/pre-commit/pre-commit-hooks
    rev: v4.4.0
    hooks:
    -   id: trailing-whitespace
-   repo: https://github.com/psf/black
    rev: 23.3.0
    hooks:
    -   id: black
-   repo: https://github.com/pappasam/toml-sort
    rev: v0.23.0
    hooks:
    - id: toml-sort-fix
=======
- repo: https://github.com/astral-sh/ruff-pre-commit
  rev: v0.1.4
  hooks:
  - id: ruff
    args:
    - --fix
    - --exit-non-zero-on-fix
- repo: https://github.com/pre-commit/mirrors-clang-format
  rev: v17.0.4
  hooks:
  - id: clang-format
    args:
    - '--style={BasedOnStyle: Google, SortIncludes: false}'
- repo: https://github.com/pre-commit/pre-commit-hooks
  rev: v4.5.0
  hooks:
  - id: trailing-whitespace
- repo: https://github.com/psf/black
  rev: 23.10.1
  hooks:
  - id: black
>>>>>>> d7ca8da5
<|MERGE_RESOLUTION|>--- conflicted
+++ resolved
@@ -1,25 +1,6 @@
 ci:
   autoupdate_branch: devel
 repos:
-<<<<<<< HEAD
--   repo: https://github.com/pre-commit/mirrors-clang-format
-    rev: v16.0.6
-    hooks:
-    -   id: clang-format
-        args: ['--style={BasedOnStyle: Google, SortIncludes: false}']
--   repo: https://github.com/pre-commit/pre-commit-hooks
-    rev: v4.4.0
-    hooks:
-    -   id: trailing-whitespace
--   repo: https://github.com/psf/black
-    rev: 23.3.0
-    hooks:
-    -   id: black
--   repo: https://github.com/pappasam/toml-sort
-    rev: v0.23.0
-    hooks:
-    - id: toml-sort-fix
-=======
 - repo: https://github.com/astral-sh/ruff-pre-commit
   rev: v0.1.4
   hooks:
@@ -27,6 +8,10 @@
     args:
     - --fix
     - --exit-non-zero-on-fix
+- repo: https://github.com/pappasam/toml-sort
+  rev: v0.23.0
+  hooks:
+  - id: toml-sort-fix
 - repo: https://github.com/pre-commit/mirrors-clang-format
   rev: v17.0.4
   hooks:
@@ -38,7 +23,6 @@
   hooks:
   - id: trailing-whitespace
 - repo: https://github.com/psf/black
-  rev: 23.10.1
+  rev: 23.3.0
   hooks:
-  - id: black
->>>>>>> d7ca8da5
+  - id: black