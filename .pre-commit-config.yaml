--- conflicted
+++ resolved
@@ -10,14 +10,11 @@
     args:
     - --fix
     - --exit-non-zero-on-fix
-<<<<<<< HEAD
+  - id: ruff-format
 - repo: https://github.com/pappasam/toml-sort
   rev: v0.23.0
   hooks:
   - id: toml-sort-fix
-=======
-  - id: ruff-format
->>>>>>> 4d1b7928
 - repo: https://github.com/pre-commit/mirrors-clang-format
   rev: v19.1.1
   hooks:
