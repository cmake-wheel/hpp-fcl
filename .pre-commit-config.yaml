--- conflicted
+++ resolved
@@ -23,10 +23,6 @@
   hooks:
   - id: trailing-whitespace
 - repo: https://github.com/psf/black
-<<<<<<< HEAD
-  rev: 23.3.0
-=======
   rev: 23.11.0
->>>>>>> ce5e23ae
   hooks:
   - id: black