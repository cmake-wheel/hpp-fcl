--- conflicted
+++ resolved
@@ -46,12 +46,9 @@
 {
 namespace fcl
 {
-<<<<<<< HEAD
-  
+
 namespace internal
 {
-=======
->>>>>>> 0441937a
 
 struct TriangleAndVertices
 {
