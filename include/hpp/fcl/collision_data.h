--- conflicted
+++ resolved
@@ -467,106 +467,6 @@
   }
 };
 
-<<<<<<< HEAD
-enum PenetrationDepthType {PDT_TRANSLATIONAL, PDT_GENERAL_EULER, PDT_GENERAL_QUAT, PDT_GENERAL_EULER_BALL, PDT_GENERAL_QUAT_BALL};
-
-enum KNNSolverType {KNN_LINEAR, KNN_GNAT, KNN_SQRTAPPROX};
-
-
-struct PenetrationDepthRequest
-{
-  void* classifier;
-
-  NearestNeighbors<Transform3f>::DistanceFunction distance_func;
-
-  /// @brief KNN solver type
-  KNNSolverType knn_solver_type;
-  
-  /// @brief PD algorithm type
-  PenetrationDepthType pd_type;
-=======
-
-enum CCDMotionType {CCDM_TRANS, CCDM_LINEAR, CCDM_SCREW, CCDM_SPLINE};
-enum CCDSolverType {CCDC_NAIVE, CCDC_CONSERVATIVE_ADVANCEMENT, CCDC_RAY_SHOOTING, CCDC_POLYNOMIAL_SOLVER};
-
-
-struct ContinuousCollisionRequest
-{
-  /// @brief maximum num of iterations
-  std::size_t num_max_iterations;
-
-  /// @brief error in first contact time
-  FCL_REAL toc_err;
-
-  /// @brief ccd motion type
-  CCDMotionType ccd_motion_type;
->>>>>>> 574a3a57
-
-  /// @brief gjk solver type
-  GJKSolverType gjk_solver_type;
-
-<<<<<<< HEAD
-  std::vector<Transform3f> contact_vectors;
-
-  PenetrationDepthRequest(void* classifier_,
-                          NearestNeighbors<Transform3f>::DistanceFunction distance_func_,
-                          KNNSolverType knn_solver_type_ = KNN_LINEAR,
-                          PenetrationDepthType pd_type_ = PDT_TRANSLATIONAL,
-                          GJKSolverType gjk_solver_type_ = GST_INDEP) : classifier(classifier_),
-                                                                         distance_func(distance_func_),
-                                                                         knn_solver_type(knn_solver_type_),
-                                                                         pd_type(pd_type_),
-                                                                         gjk_solver_type(gjk_solver_type_)
-  {
-  }
-};
-
-struct PenetrationDepthResult
-{
-  /// @brief penetration depth value
-  FCL_REAL pd_value;
-
-  /// @brief the transform where the collision is resolved
-  Transform3f resolved_tf; 
-};
-
-
-
-
-=======
-  /// @brief ccd solver type
-  CCDSolverType ccd_solver_type;
-  
-  ContinuousCollisionRequest(std::size_t num_max_iterations_ = 10,
-                             FCL_REAL toc_err_ = 0.0001,
-                             CCDMotionType ccd_motion_type_ = CCDM_TRANS,
-                             GJKSolverType gjk_solver_type_ = GST_LIBCCD,
-                             CCDSolverType ccd_solver_type_ = CCDC_NAIVE) : num_max_iterations(num_max_iterations_),
-                                                                            toc_err(toc_err_),
-                                                                            ccd_motion_type(ccd_motion_type_),
-                                                                            gjk_solver_type(gjk_solver_type_),
-                                                                            ccd_solver_type(ccd_solver_type_)
-  {
-  }
-  
-};
-/// @brief continuous collision result
-struct ContinuousCollisionResult
-{
-  /// @brief collision or not
-  bool is_collide;
-  
-  /// @brief time of contact in [0, 1]
-  FCL_REAL time_of_contact;
-
-  Transform3f contact_tf1, contact_tf2;
-  
-  ContinuousCollisionResult() : is_collide(false), time_of_contact(1.0)
-  {
-  }
-};
-
->>>>>>> 574a3a57
 }
 
 #endif