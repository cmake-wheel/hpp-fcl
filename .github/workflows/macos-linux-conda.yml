name: Build hpp-fcl for Mac OS X/Linux via Conda

on: [push,pull_request]

jobs:
  hpp-fcl-conda:
    name: CI on ${{ matrix.os }} with Conda Python ${{ matrix.python-version }} - ${{ matrix.build_type }} ${{ matrix.cxx_options }}
    runs-on: ${{ matrix.os }}
    env:
      CCACHE_BASEDIR: "${GITHUB_WORKSPACE}"
      CCACHE_DIR: "${GITHUB_WORKSPACE}/.ccache"
      CCACHE_COMPRESS: true
      CCACHE_COMPRESSLEVEL: 6

    strategy:
      fail-fast: false
      matrix:
        os: ["ubuntu-latest", "macos-latest"]
        python-version: ["3.8", "3.12"]
        cxx_options: ['', '-mavx2']
        build_type: [Release, Debug]
        exclude:
          - build_type: Debug
            cxx_options: -mavx2
            os: macos-latest
          - build_type: Release
            cxx_options: -mavx2
            os: macos-latest

    steps:
    - uses: actions/checkout@v4
      with:
        submodules: recursive

    - uses: actions/cache@v3
      with:
        path: .ccache
        key: ccache-macos-linux-conda-${{ matrix.os }}-${{ matrix.build_type }}-${{ matrix.cxx_options }}-${{ matrix.python-version }}-${{ github.sha }}
        restore-keys: ccache-macos-linux-conda-${{ matrix.os }}-${{ matrix.build_type }}-${{ matrix.cxx_options }}-${{ matrix.python-version }}-

    - uses: conda-incubator/setup-miniconda@v3
      with:
        activate-environment: fcl
        auto-update-conda: true
        environment-file: .github/workflows/conda/environment_macos_linux.yml
        python-version: ${{ matrix.python-version }}
        auto-activate-base: false

    - name: Build hpp-fcl
      shell: bash -el {0}
      run: |
        conda list
        echo $CONDA_PREFIX

        mkdir build
        cd build

<<<<<<< HEAD
        cmake .. \
          -G "Ninja" \
          -DBUILD_DOCUMENTATION=ON \
          -DINSTALL_DOCUMENTATION=ON \
          -DCMAKE_CXX_COMPILER_LAUNCHER=ccache \
          -DCMAKE_INSTALL_PREFIX=$CONDA_PREFIX \
          -DCMAKE_BUILD_TYPE=${{ matrix.build_type }} \
          -DCMAKE_CXX_FLAGS=${{ matrix.cxx_options }} \
          -DPYTHON_EXECUTABLE=$(which python3) \
          -DGENERATE_PYTHON_STUBS=ON \
          -DHPP_FCL_HAS_QHULL=ON
        cmake --build . -j2
        ctest --output-on-failure
        cmake --install .
=======
        cmake .. -DCMAKE_INSTALL_PREFIX=$CONDA_PREFIX -DCMAKE_BUILD_TYPE=Release -DPYTHON_EXECUTABLE=$(which python3) -DGENERATE_PYTHON_STUBS=ON -DHPP_FCL_HAS_QHULL=ON -DBUILD_DOCUMENTATION=ON -DINSTALL_DOCUMENTATION=ON
        make -j2
        make build_tests
        export CTEST_OUTPUT_ON_FAILURE=1
        make test
        make install
>>>>>>> 1c6f0a1d

    - name: Uninstall hpp-fcl
      shell: bash -el {0}
      run: |
        cd build
        cmake --build . --target uninstall

  check:
    if: always()
    name: check-macos-linux-conda

    needs:
    - hpp-fcl-conda

    runs-on: Ubuntu-latest

    steps:
    - name: Decide whether the needed jobs succeeded or failed
      uses: re-actors/alls-green@release/v1
      with:
        jobs: ${{ toJSON(needs) }}<|MERGE_RESOLUTION|>--- conflicted
+++ resolved
@@ -55,7 +55,6 @@
         mkdir build
         cd build
 
-<<<<<<< HEAD
         cmake .. \
           -G "Ninja" \
           -DBUILD_DOCUMENTATION=ON \
@@ -66,18 +65,12 @@
           -DCMAKE_CXX_FLAGS=${{ matrix.cxx_options }} \
           -DPYTHON_EXECUTABLE=$(which python3) \
           -DGENERATE_PYTHON_STUBS=ON \
-          -DHPP_FCL_HAS_QHULL=ON
+          -DHPP_FCL_HAS_QHULL=ON \
+          -DBUILD_DOCUMENTATION=ON \
+          -DINSTALL_DOCUMENTATION=ON
         cmake --build . -j2
         ctest --output-on-failure
         cmake --install .
-=======
-        cmake .. -DCMAKE_INSTALL_PREFIX=$CONDA_PREFIX -DCMAKE_BUILD_TYPE=Release -DPYTHON_EXECUTABLE=$(which python3) -DGENERATE_PYTHON_STUBS=ON -DHPP_FCL_HAS_QHULL=ON -DBUILD_DOCUMENTATION=ON -DINSTALL_DOCUMENTATION=ON
-        make -j2
-        make build_tests
-        export CTEST_OUTPUT_ON_FAILURE=1
-        make test
-        make install
->>>>>>> 1c6f0a1d
 
     - name: Uninstall hpp-fcl
       shell: bash -el {0}
