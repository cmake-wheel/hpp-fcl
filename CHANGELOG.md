# Changelog

All notable changes to this project will be documented in this file.

The format is based on [Keep a Changelog](https://keepachangelog.com/en/1.0.0/).

## [Unreleased]

<<<<<<< HEAD
### Added
- Added `Transform3f::Random` and `Transform3f::setRandom` ([#584](https://github.com/humanoid-path-planner/hpp-fcl/pull/584))
- New feature: computation of contact surfaces for any pair of primitive shapes (triangle, sphere, ellipsoid, plane, halfspace, cone, capsule, cylinder, convex) ([#574](https://github.com/humanoid-path-planner/hpp-fcl/pull/574)).
- Enhance Broadphase DynamicAABBTree to better handle planes and halfspace ([#570](https://github.com/humanoid-path-planner/hpp-fcl/pull/570))
- [#558](https://github.com/humanoid-path-planner/hpp-fcl/pull/558):
  - [internal] Removed dead code in `narrowphase/details.h` ([#558](https://github.com/humanoid-path-planner/hpp-fcl/pull/558))
  - [internal] Removed specializations of methods of `GJKSolver`. Now the specializations are all handled by `ShapeShapeDistance` in `shape_shape_func.h`.
  - [new feature] Added support for Swept-Sphere primitives (sphere, box, capsule, cone, ellipsoid, triangle, halfspace, plane, convex mesh).
- [API change] Renamed default convergence criterion from `VDB` to `Default` ([#556](https://github.com/humanoid-path-planner/hpp-fcl/pull/556))
- Fixed EPA returning nans on cases where it could return an estimate of the normal and penetration depth. ([#556](https://github.com/humanoid-path-planner/hpp-fcl/pull/556))
- Fixed too low tolerance in GJK/EPA asserts ([#554](https://github.com/humanoid-path-planner/hpp-fcl/pull/554))
- Fixed `normal_and_nearest_points` test (no need to have Eigen 3.4) ([#553](https://github.com/humanoid-path-planner/hpp-fcl/pull/553))
- [#549](https://github.com/humanoid-path-planner/hpp-fcl/pull/549)
- Optimize EPA: ignore useless faces in EPA's polytope; warm-start support computation for `Convex`; fix edge-cases witness points computation.
- Add `Serializable` trait to transform, collision data, collision geometries, bounding volumes, bvh models, hfields. Collision problems can now be serialized from C++ and sent to python and vice versa.
- CMake: allow use of installed jrl-cmakemodules ([#564](https://github.com/humanoid-path-planner/hpp-fcl/pull/564))
- Python: add id() support for geometries ([#618](https://github.com/humanoid-path-planner/hpp-fcl/pull/618)).

### Fixed

- Fix Fix serialization unit test when running without Qhull support ([#611](https://github.com/humanoid-path-planner/hpp-fcl/pull/611))
- Compiler warnings ([#601](https://github.com/humanoid-path-planner/hpp-fcl/pull/601), [#605](https://github.com/humanoid-path-planner/hpp-fcl/pull/605))
- CMake: fix assimp finder
- Don't define GCC7 Boost serialization hack when `HPP_FCL_SKIP_EIGEN_BOOST_SERIALIZATION` is defined ([#530](https://github.com/humanoid-path-planner/hpp-fcl/pull/530))
- Default parameters for narrowphase algorithms (GJK and EPA); fixed assertion checks that were sometimes failing in GJK simplex projection and BVH `collide` ([#531](https://github.com/humanoid-path-planner/hpp-fcl/pull/531)).
- Created a new macro `HPP_FCL_ASSERT` which behaves as an assert by default. When the option `HPP_FCL_TURN_ASSERT_INTO_EXCEPTION` is turned on, it replaces the macro by an exception ([#533](https://github.com/humanoid-path-planner/hpp-fcl/pull/533)). Also fixed an EPA assert in `GJKSolver`.
- Simplify internals of hpp-fcl ([#535](https://github.com/humanoid-path-planner/hpp-fcl/pull/535)):
  - Computing distance between 2 primitives shapes does not use a traversal node anymore.
  - Removed successive mallocs in GJK/EPA when using an instance of `GJKSolver` multiple times.
  - `GJKSolver` now deals with **all** statuses of GJK/EPA. Some of these statuses represent a bad behavior of GJK/EPA and now trigger an assertion in Debug mode. Usefull for debugging these algos.
  - Logging was added with macros like `HPP_FCL_LOG_(INFO/DEBUG/WARNING/ERROR)`; hpp-fcl can now log usefull info when the preprocessor option `HPP_FCL_ENABLE_LOGGING` is enabled.
  - Deprecated `enable_distance_lower_bound` in `CollisionRequest`; a lower bound on distance is always computed.
  - Deprecated `enable_nearest_points` in `DistanceRequest`; they are always computed and are the points of the shapes that achieve a distance of `DistanceResult::min_distance`.
  - Added `enable_signed_distance` flag in `DistanceRequest` (default `true`). Turn this of for better performance if only the distance when objects are disjoint is needed.
  - The internal collision and distance functions of hpp-fcl now use `CollisionRequest::enable_contact` and `DistanceRequest::enable_signed_distance` to control whether or not penetration information should be computed. There are many scenarios where we don't need the penetration information and only want to know if objects are colliding and compute their distance only if they are disjoint. These flags allow the user to control the trade-off between performance vs. information of the library.
  - Fix convergence criterion of EPA; made GJK and EPA convergence criterion absolute + relative to scale to the shapes' dimensions; remove max face/vertices fields from EPA (these can be deduced from the max number of iterations)
- Account for lateral borders in Height Fields model.
- Fix compilation error on recent APPLE compilers ([#539](https://github.com/humanoid-path-planner/hpp-fcl/pull/539)).
- Fix printing of deprecated message ([#540](https://github.com/humanoid-path-planner/hpp-fcl/pull/540)).
- Fix compilation with earlier Eigen version
- Fix compilation warning message
- Fix issue in Octomap.computeLocalAABB
- Fix unsupported function for contact_patch_matrix
=======
## [2.4.5] - 2024-07-28

### Fixed
>>>>>>> b52c10bb
- Fix Octomap dependency on ROS

## [2.4.4] - 2024-03-06

## [2.4.3] - 2024-03-06

### Fixed
- updated cmake module to fix documentation generation
- test documentation in conda ci

## [2.4.2] - 2024-03-06

### Fixed
- Fix CMAKE_INSTALL_{} path for installation ([#543](https://github.com/humanoid-path-planner/hpp-fcl/pull/543))

## [2.4.1] - 2024-01-23

### Fixed
- CachedMeshLoader checks file last modification time.
- Fix call to clear methods for {Collision,Distance}Data inside init function ([#509](https://github.com/humanoid-path-planner/hpp-fcl/pull/509))
- CMake: fix submodule use in bindings in ([#512](https://github.com/humanoid-path-planner/hpp-fcl/pull/512))
- Fix bug in DynamicAABBTreeCollisionManager (see [#514](https://github.com/humanoid-path-planner/hpp-fcl/issues/514)) in ([#515](https://github.com/humanoid-path-planner/hpp-fcl/pull/515))
### Added
- In struct Contact
  - Documentation of the members,
  - initialization of normal, closest points and contact point in constructors
  - method getDistanceToCollision
- New variant of GJK (PolyakAcceleration).
- Specialization of distance computation between
  - Sphere and Capsule,
  - Ellipsoid and Halfspace,
  - Ellipsoid and Plane.
- Collision computation between Octree and HeightField.

### Changed
- Matrixx3f and Matrixx3i become row major.
- Use shared pointers to vectors instead of arrays for vertices and triangles in class BVHModelBase.

### Removed
- members related epa in class QueryRequest

## [2.4.0] - 2023-11-27

### Added
- Add method to `CollisionObject` to get `CollisionGeometry` raw pointer

### Fixed
- Fix RPATH computation on OSX
- Fix Python stubs generation on Windows

## [2.3.7] - 2023-11-15

### What's Changed
- Add Python 3.12 support by [@jorisv](https://github.com/jorisv) ([#471](https://github.com/humanoid-path-planner/hpp-fcl/pull/471))
- Enable ruff linting by [@nim65s](https://github.com/nim65s) ([#464](https://github.com/humanoid-path-planner/hpp-fcl/pull/464))

## [2.3.6] - 2023-09-30

### What's Changed
- Update ROS_DISTRO by [@jcarpent](https://github.com/jcarpent) ([#442](https://github.com/humanoid-path-planner/hpp-fcl/pull/442))
- Add citations by [@jcarpent](https://github.com/jcarpent) ([#449](https://github.com/humanoid-path-planner/hpp-fcl/pull/449))
- [pre-commit.ci] pre-commit autoupdate by [@pre-commit-ci](https://github.com/pre-commit-ci) ([#444](https://github.com/humanoid-path-planner/hpp-fcl/pull/444))
- [WIP] Debug by [@jcarpent](https://github.com/jcarpent) ([#455](https://github.com/humanoid-path-planner/hpp-fcl/pull/455))
- CMake: require >= 3.10 by [@nim65s](https://github.com/nim65s) ([#453](https://github.com/humanoid-path-planner/hpp-fcl/pull/453))
- core: fix SaPCollisionManager::empty() by [@rujialiu](https://github.com/rujialiu) ([#454](https://github.com/humanoid-path-planner/hpp-fcl/pull/454))
- [pre-commit.ci] pre-commit autoupdate by [@pre-commit-ci](https://github.com/pre-commit-ci) ([#452](https://github.com/humanoid-path-planner/hpp-fcl/pull/452))

### New Contributors
- [@rujialiu](https://github.com/rujialiu) made their first contribution ([#454](https://github.com/humanoid-path-planner/hpp-fcl/pull/454))

## [2.3.5] - 2023-07-11

### What's Changed
- Fix compilation warning by [@jcarpent](https://github.com/jcarpent) ([#434](https://github.com/humanoid-path-planner/hpp-fcl/pull/434))
- Fix parsing of doxygen doc by [@jcarpent](https://github.com/jcarpent) ([#439](https://github.com/humanoid-path-planner/hpp-fcl/pull/439))
- [pre-commit.ci] pre-commit autoupdate by [@pre-commit-ci](https://github.com/pre-commit-ci) ([#438](https://github.com/humanoid-path-planner/hpp-fcl/pull/438))

## [2.3.4] - 2023-06-01

### What's Changed
- [pre-commit.ci] pre-commit autoupdate by [@pre-commit-ci](https://github.com/pre-commit-ci) ([#414](https://github.com/humanoid-path-planner/hpp-fcl/pull/414))
- Fix conversion warning by [@wxmerkt](https://github.com/wxmerkt) ([#417](https://github.com/humanoid-path-planner/hpp-fcl/pull/417))
- Add missing boost include by [@nim65s](https://github.com/nim65s) ([#418](https://github.com/humanoid-path-planner/hpp-fcl/pull/418))
- ci: update macos-linux-pip by [@nim65s](https://github.com/nim65s) ([#419](https://github.com/humanoid-path-planner/hpp-fcl/pull/419))
- Modernize Cmake use by [@nim65s](https://github.com/nim65s) ([#420](https://github.com/humanoid-path-planner/hpp-fcl/pull/420))
- tests: use boost::filesystem by [@nim65s](https://github.com/nim65s) ([#424](https://github.com/humanoid-path-planner/hpp-fcl/pull/424))
- [pre-commit.ci] pre-commit autoupdate by [@pre-commit-ci](https://github.com/pre-commit-ci) ([#425](https://github.com/humanoid-path-planner/hpp-fcl/pull/425))
- Update minimal Python version  by [@jcarpent](https://github.com/jcarpent) ([#427](https://github.com/humanoid-path-planner/hpp-fcl/pull/427))
- Sync submodule cmake by [@jcarpent](https://github.com/jcarpent) ([#430](https://github.com/humanoid-path-planner/hpp-fcl/pull/430))
- Sync submodule CMake by [@jcarpent](https://github.com/jcarpent) ([#431](https://github.com/humanoid-path-planner/hpp-fcl/pull/431))

## [2.3.3] - 2023-05-09

### What's Changed
- update default C++ to 14 by [@nim65s](https://github.com/nim65s) ([#410](https://github.com/humanoid-path-planner/hpp-fcl/pull/410))
- Sync submodule cmake by [@jcarpent](https://github.com/jcarpent) ([#413](https://github.com/humanoid-path-planner/hpp-fcl/pull/413))

## [2.3.2] - 2023-04-27

### What's Changed
- [pre-commit.ci] pre-commit autoupdate by [@pre-commit-ci](https://github.com/pre-commit-ci) ([#391](https://github.com/humanoid-path-planner/hpp-fcl/pull/391))
- Sync submodule cmake by [@jcarpent](https://github.com/jcarpent) ([#393](https://github.com/humanoid-path-planner/hpp-fcl/pull/393))
- Topic/rpath by [@nim65s](https://github.com/nim65s) ([#394](https://github.com/humanoid-path-planner/hpp-fcl/pull/394))
- [pre-commit.ci] pre-commit autoupdate by [@pre-commit-ci](https://github.com/pre-commit-ci) ([#396](https://github.com/humanoid-path-planner/hpp-fcl/pull/396))
- [pre-commit.ci] pre-commit autoupdate by [@pre-commit-ci](https://github.com/pre-commit-ci) ([#399](https://github.com/humanoid-path-planner/hpp-fcl/pull/399))
- [pre-commit.ci] pre-commit autoupdate by [@pre-commit-ci](https://github.com/pre-commit-ci) ([#402](https://github.com/humanoid-path-planner/hpp-fcl/pull/402))
- Sync submodule cmake by [@jcarpent](https://github.com/jcarpent) ([#406](https://github.com/humanoid-path-planner/hpp-fcl/pull/406))

## [2.3.1] - 2023-03-25

### What's Changed
- Remove useless call to /proc/cpuinfo by [@jcarpent](https://github.com/jcarpent) ([#385](https://github.com/humanoid-path-planner/hpp-fcl/pull/385))
- Add pip CI by [@nim65s](https://github.com/nim65s) ([#386](https://github.com/humanoid-path-planner/hpp-fcl/pull/386))
- [GJKSolver] Fix missing switch case in result status of GJK by [@lmontaut](https://github.com/lmontaut) ([#387](https://github.com/humanoid-path-planner/hpp-fcl/pull/387))
- Sync submodule cmake by [@jcarpent](https://github.com/jcarpent) ([#388](https://github.com/humanoid-path-planner/hpp-fcl/pull/388))

## [2.3.0] - 2023-03-17

### What's Changed
- [CI] Remove EOL Galactic by [@wxmerkt](https://github.com/wxmerkt) ([#366](https://github.com/humanoid-path-planner/hpp-fcl/pull/366))
- [pre-commit.ci] pre-commit autoupdate by [@pre-commit-ci](https://github.com/pre-commit-ci) ([#367](https://github.com/humanoid-path-planner/hpp-fcl/pull/367))
- Sync submodule cmake by [@jcarpent](https://github.com/jcarpent) ([#368](https://github.com/humanoid-path-planner/hpp-fcl/pull/368))
- [pre-commit.ci] pre-commit autoupdate by [@pre-commit-ci](https://github.com/pre-commit-ci) ([#369](https://github.com/humanoid-path-planner/hpp-fcl/pull/369))
- Adding EarlyStopped flag in GJK by [@lmontaut](https://github.com/lmontaut) ([#371](https://github.com/humanoid-path-planner/hpp-fcl/pull/371))
- [pre-commit.ci] pre-commit autoupdate by [@pre-commit-ci](https://github.com/pre-commit-ci) ([#373](https://github.com/humanoid-path-planner/hpp-fcl/pull/373))
- Update CI by [@jcarpent](https://github.com/jcarpent) ([#374](https://github.com/humanoid-path-planner/hpp-fcl/pull/374))
- [pre-commit.ci] pre-commit autoupdate by [@pre-commit-ci](https://github.com/pre-commit-ci) ([#375](https://github.com/humanoid-path-planner/hpp-fcl/pull/375))
- Skip test if BUILD_TESTING is OFF by [@jcarpent](https://github.com/jcarpent) ([#378](https://github.com/humanoid-path-planner/hpp-fcl/pull/378))

## [2.2.0] - 2022-12-12

### What's Changed
- [pre-commit.ci] pre-commit autoupdate by [@pre-commit-ci](https://github.com/pre-commit-ci) ([#358](https://github.com/humanoid-path-planner/hpp-fcl/pull/358))
- Extract checks if AABB overlap by [@jmirabel](https://github.com/jmirabel) ([#360](https://github.com/humanoid-path-planner/hpp-fcl/pull/360))
- [pre-commit.ci] pre-commit autoupdate by [@pre-commit-ci](https://github.com/pre-commit-ci) ([#361](https://github.com/humanoid-path-planner/hpp-fcl/pull/361))
- Sync submodule CMake by [@jcarpent](https://github.com/jcarpent) ([#362](https://github.com/humanoid-path-planner/hpp-fcl/pull/362))
- Add support of Pickling by [@jcarpent](https://github.com/jcarpent) ([#363](https://github.com/humanoid-path-planner/hpp-fcl/pull/363))

## [2.1.4] - 2022-10-24

### What's Changed
- Sync submodule CMake by [@jcarpent](https://github.com/jcarpent) ([#352](https://github.com/humanoid-path-planner/hpp-fcl/pull/352))
- [pre-commit.ci] pre-commit autoupdate by [@pre-commit-ci](https://github.com/pre-commit-ci) ([#353](https://github.com/humanoid-path-planner/hpp-fcl/pull/353))

## [2.1.3] - 2022-09-13

### What's Changed
- Minor boost cleanup by [@pantor](https://github.com/pantor) ([#331](https://github.com/humanoid-path-planner/hpp-fcl/pull/331))
- [CI] Activate ROS2 configurations by [@wxmerkt](https://github.com/wxmerkt) ([#332](https://github.com/humanoid-path-planner/hpp-fcl/pull/332))
- [pre-commit.ci] pre-commit autoupdate by [@pre-commit-ci](https://github.com/pre-commit-ci) ([#337](https://github.com/humanoid-path-planner/hpp-fcl/pull/337))
- Sync submodule cmake by [@jcarpent](https://github.com/jcarpent) ([#341](https://github.com/humanoid-path-planner/hpp-fcl/pull/341))
- Fix shapeIntersect when for EPA FallBack by [@jcarpent](https://github.com/jcarpent) ([#342](https://github.com/humanoid-path-planner/hpp-fcl/pull/342))
- Fix findAssimp on Windows by [@jcarpent](https://github.com/jcarpent) ([#345](https://github.com/humanoid-path-planner/hpp-fcl/pull/345))
- Sync submodule cmake by [@jcarpent](https://github.com/jcarpent) ([#347](https://github.com/humanoid-path-planner/hpp-fcl/pull/347))

### New Contributors
- [@pantor](https://github.com/pantor) made their first contribution ([#331](https://github.com/humanoid-path-planner/hpp-fcl/pull/331))

## [2.1.2] - 2022-08-01

### What's Changed
- core: add EPA::FallBack condition to shapeDistance computation by [@lmontaut](https://github.com/lmontaut) ([#325](https://github.com/humanoid-path-planner/hpp-fcl/pull/325))
- CMake: update to eigenpy 2.7.10 by [@nim65s](https://github.com/nim65s) ([#327](https://github.com/humanoid-path-planner/hpp-fcl/pull/327))

## [2.1.1] - 2022-07-25

### What's Changed
- cmake: relocatable package for recent CMake versions by [@nim65s](https://github.com/nim65s) ([#319](https://github.com/humanoid-path-planner/hpp-fcl/pull/319))
- ROS2/Colcon integration by [@wxmerkt](https://github.com/wxmerkt) ([#321](https://github.com/humanoid-path-planner/hpp-fcl/pull/321))

## [2.1.0] - 2022-07-13

### What's Changed
- [pre-commit.ci] pre-commit autoupdate by [@pre-commit-ci](https://github.com/pre-commit-ci) ([#288](https://github.com/humanoid-path-planner/hpp-fcl/pull/288))
- Add enum helpers by [@jcarpent](https://github.com/jcarpent) ([#290](https://github.com/humanoid-path-planner/hpp-fcl/pull/290))
- [pre-commit.ci] pre-commit autoupdate by [@pre-commit-ci](https://github.com/pre-commit-ci) ([#294](https://github.com/humanoid-path-planner/hpp-fcl/pull/294))
- Ellipsoids in collision & distance matrices by [@lmontaut](https://github.com/lmontaut) ([#295](https://github.com/humanoid-path-planner/hpp-fcl/pull/295))
- doc: simplex projection in GJK class. by [@lmontaut](https://github.com/lmontaut) ([#296](https://github.com/humanoid-path-planner/hpp-fcl/pull/296))
- Feature: Nesterov acceleration for GJK by [@lmontaut](https://github.com/lmontaut) ([#289](https://github.com/humanoid-path-planner/hpp-fcl/pull/289))
- Add more testing to broadphase by [@jcarpent](https://github.com/jcarpent) ([#298](https://github.com/humanoid-path-planner/hpp-fcl/pull/298))
- Feature: adding convergence criterions for GJK algorithm by [@lmontaut](https://github.com/lmontaut) ([#299](https://github.com/humanoid-path-planner/hpp-fcl/pull/299))
- Sync submodule cmake by [@jcarpent](https://github.com/jcarpent) ([#300](https://github.com/humanoid-path-planner/hpp-fcl/pull/300))
- Reorder triangles when computing convex hulls by [@lmontaut](https://github.com/lmontaut) ([#301](https://github.com/humanoid-path-planner/hpp-fcl/pull/301))
- Exposing gjk utils by [@lmontaut](https://github.com/lmontaut) ([#302](https://github.com/humanoid-path-planner/hpp-fcl/pull/302))
- Fix assert precision in GJK by [@jcarpent](https://github.com/jcarpent) ([#304](https://github.com/humanoid-path-planner/hpp-fcl/pull/304))
- Simplify GJKSolver settings by [@jcarpent](https://github.com/jcarpent) ([#305](https://github.com/humanoid-path-planner/hpp-fcl/pull/305))
- Add CollisionResult::nearest_points  by [@jcarpent](https://github.com/jcarpent) ([#303](https://github.com/humanoid-path-planner/hpp-fcl/pull/303))
- [pre-commit.ci] pre-commit autoupdate by [@pre-commit-ci](https://github.com/pre-commit-ci) ([#306](https://github.com/humanoid-path-planner/hpp-fcl/pull/306))
- [pre-commit.ci] pre-commit autoupdate by [@pre-commit-ci](https://github.com/pre-commit-ci) ([#309](https://github.com/humanoid-path-planner/hpp-fcl/pull/309))
- Fix minimal value for GJK::distance_upper_bound by [@jcarpent](https://github.com/jcarpent) ([#310](https://github.com/humanoid-path-planner/hpp-fcl/pull/310))
- Fix incoherent overlap by [@jcarpent](https://github.com/jcarpent) ([#311](https://github.com/humanoid-path-planner/hpp-fcl/pull/311))
- Expose shared_ptr<OcTree> by [@Jiayuan-Gu](https://github.com/Jiayuan-Gu) ([#314](https://github.com/humanoid-path-planner/hpp-fcl/pull/314))
- test/gjk_convergence_criterion: Add check on GJK::Status by [@wxmerkt](https://github.com/wxmerkt) ([#315](https://github.com/humanoid-path-planner/hpp-fcl/pull/315))
- [pre-commit.ci] pre-commit autoupdate by [@pre-commit-ci](https://github.com/pre-commit-ci) ([#316](https://github.com/humanoid-path-planner/hpp-fcl/pull/316))
- Handle negative security margin by [@jcarpent](https://github.com/jcarpent) ([#312](https://github.com/humanoid-path-planner/hpp-fcl/pull/312))

### New Contributors
- [@Jiayuan-Gu](https://github.com/Jiayuan-Gu) made their first contribution ([#314](https://github.com/humanoid-path-planner/hpp-fcl/pull/314))

## [2.0.1] - 2022-04-15

This PR mainly fixes packaging issues and removes compilation warnings.

### What's Changed
- Zero warnings by [@wxmerkt](https://github.com/wxmerkt) ([#282](https://github.com/humanoid-path-planner/hpp-fcl/pull/282))
- Sync submodule cmake by [@jcarpent](https://github.com/jcarpent) ([#283](https://github.com/humanoid-path-planner/hpp-fcl/pull/283))
- [pre-commit.ci] pre-commit autoupdate by [@pre-commit-ci](https://github.com/pre-commit-ci) ([#284](https://github.com/humanoid-path-planner/hpp-fcl/pull/284))
- Activate python3-pylatexenc dependency by [@wxmerkt](https://github.com/wxmerkt) ([#286](https://github.com/humanoid-path-planner/hpp-fcl/pull/286))
- Comment pylatexenc again since it's not available on the buildfarm by [@wxmerkt](https://github.com/wxmerkt) ([#287](https://github.com/humanoid-path-planner/hpp-fcl/pull/287))

### New Contributors
- [@pre-commit-ci](https://github.com/pre-commit-ci) made their first contribution ([#284](https://github.com/humanoid-path-planner/hpp-fcl/pull/284))

## [2.0.0] - 2022-04-06

This new release reintroduces the full support of Broad phase within hpp-fcl while also enforcing C++11 as minimal standard.

### What's Changed
- Add Ellipsoid by [@jcarpent](https://github.com/jcarpent) ([#259](https://github.com/humanoid-path-planner/hpp-fcl/pull/259))
- Removing comment about inflation. by [@lmontaut](https://github.com/lmontaut) ([#261](https://github.com/humanoid-path-planner/hpp-fcl/pull/261))
- Reintroduce broadphase by [@jcarpent](https://github.com/jcarpent) ([#260](https://github.com/humanoid-path-planner/hpp-fcl/pull/260))
- Simplify CollisionObject by removing cgeom_const by [@jcarpent](https://github.com/jcarpent) ([#263](https://github.com/humanoid-path-planner/hpp-fcl/pull/263))
- Address some warnings by [@wxmerkt](https://github.com/wxmerkt) ([#262](https://github.com/humanoid-path-planner/hpp-fcl/pull/262))
- Fix missing copy of aabb_local in CollisionGeometry by [@jcarpent](https://github.com/jcarpent) ([#264](https://github.com/humanoid-path-planner/hpp-fcl/pull/264))
- use std::shared_ptr, fix #218 by [@nim65s](https://github.com/nim65s) ([#266](https://github.com/humanoid-path-planner/hpp-fcl/pull/266))
- Fix broadphase warnings for clang (some conversion remain for g++) by [@wxmerkt](https://github.com/wxmerkt) ([#268](https://github.com/humanoid-path-planner/hpp-fcl/pull/268))
- [ComputeCollision] Return no collision if security_margin is set to -inf by [@florent-lamiraux](https://github.com/florent-lamiraux) ([#271](https://github.com/humanoid-path-planner/hpp-fcl/pull/271))
- tests: remove link to boost unit test framework by [@nim65s](https://github.com/nim65s) ([#270](https://github.com/humanoid-path-planner/hpp-fcl/pull/270))
- Fix computation of aabb_center by [@jcarpent](https://github.com/jcarpent) ([#273](https://github.com/humanoid-path-planner/hpp-fcl/pull/273))
- Add operator== and operator!= to CollisionGeometry by [@jcarpent](https://github.com/jcarpent) ([#274](https://github.com/humanoid-path-planner/hpp-fcl/pull/274))
- Merge pull request #276 from humanoid-path-planner/patch-release-1.8.1 by [@jcarpent](https://github.com/jcarpent) ([#277](https://github.com/humanoid-path-planner/hpp-fcl/pull/277))
- Fix some missing features in base classes by [@jcarpent](https://github.com/jcarpent) ([#275](https://github.com/humanoid-path-planner/hpp-fcl/pull/275))
- Add operator{==,!=} to CollisionObject by [@jcarpent](https://github.com/jcarpent) ([#278](https://github.com/humanoid-path-planner/hpp-fcl/pull/278))
- Configure and apply pre-commit by [@jcarpent](https://github.com/jcarpent) ([#280](https://github.com/humanoid-path-planner/hpp-fcl/pull/280))
- Fix DistanceCallBackBaseWrapper by [@jcarpent](https://github.com/jcarpent) ([#281](https://github.com/humanoid-path-planner/hpp-fcl/pull/281))

### New Contributors
- [@lmontaut](https://github.com/lmontaut) made their first contribution ([#261](https://github.com/humanoid-path-planner/hpp-fcl/pull/261))

## [1.8.1] - 2022-03-20

### What's Changed
- Preparing for ROS1 and ROS2 release by [@wxmerkt](https://github.com/wxmerkt) ([#255](https://github.com/humanoid-path-planner/hpp-fcl/pull/255))
- Patch release 1.8.1 by [@wxmerkt](https://github.com/wxmerkt) ([#276](https://github.com/humanoid-path-planner/hpp-fcl/pull/276))

## [1.8.0] - 2022-02-08

### What's Changed
- [CMake] Qhull is a private dependency by [@nim65s](https://github.com/nim65s) ([#247](https://github.com/humanoid-path-planner/hpp-fcl/pull/247))
- Remove useless warnings by [@jcarpent](https://github.com/jcarpent) ([#248](https://github.com/humanoid-path-planner/hpp-fcl/pull/248))
- fix submodule url by [@nim65s](https://github.com/nim65s) ([#246](https://github.com/humanoid-path-planner/hpp-fcl/pull/246))
- Remove warnings and add missing noalias by [@jcarpent](https://github.com/jcarpent) ([#249](https://github.com/humanoid-path-planner/hpp-fcl/pull/249))
- Function makeOctree returns a shared pointer by [@florent-lamiraux](https://github.com/florent-lamiraux) ([#254](https://github.com/humanoid-path-planner/hpp-fcl/pull/254))
- Add support of HeightField by [@jcarpent](https://github.com/jcarpent) ([#251](https://github.com/humanoid-path-planner/hpp-fcl/pull/251))
- [OcTree] Add method to save octree in obj file. by [@florent-lamiraux](https://github.com/florent-lamiraux) ([#256](https://github.com/humanoid-path-planner/hpp-fcl/pull/256))
- Fix C++98 compatibility by [@jcarpent](https://github.com/jcarpent) ([#258](https://github.com/humanoid-path-planner/hpp-fcl/pull/258))

## [1.7.8] - 2021-10-30

### What's Changed
- Fix conversion by [@jcarpent](https://github.com/jcarpent) ([#242](https://github.com/humanoid-path-planner/hpp-fcl/pull/242))
- Fix exposition of vertices by [@jcarpent](https://github.com/jcarpent) ([#243](https://github.com/humanoid-path-planner/hpp-fcl/pull/243))
- Enhance Convex exposition by [@jcarpent](https://github.com/jcarpent) ([#244](https://github.com/humanoid-path-planner/hpp-fcl/pull/244))
- Sync submodule cmake by [@jcarpent](https://github.com/jcarpent) ([#245](https://github.com/humanoid-path-planner/hpp-fcl/pull/245))

## [1.7.7] - 2021-09-13

This new release fixes several bugs within the framework.

## [1.7.6] - 2021-09-08

This new release improves the packaging of the project and integrates the Stub generation of Python bindings.

## [1.7.5] - 2021-07-30

This new release provides extended API exposition in Python, removes some code related to CDD while also trying to rely on the QHULL version present on the system.

## [1.7.4] - 2021-06-11

This release fixes several bugs:
- correct update of the distance lower bound
- fix memory footprint computation

while also removing the support of Travis CI.

## [1.7.3] - 2021-05-26

This new release provides:
- fixes of LINE and POINTS when loading meshes with assimp
- removing of various warnings
- computation of memory footprint for geometries

## [1.7.2] - 2021-04-19

This new release improves the loading of meshes using Assimp by automatically removing degenerated LINES and POINTS.

## [1.7.1] - 2021-04-02

This new release reduces the impact of timers on the computations.
This should be used with care and can be enabled by setting the correct flag to true in the QueryRequest.

## [1.7.0] - 2021-03-31

This new release provides:
- extended support for serialization
- timing of the collision/distance computations
- helpers to build octree
- various bug fixes and interface improvements

## [1.6.0] - 2020-10-06

This new release provides:
- functors for evaluating Collision and Distances (faster call)
- extended support of v142 compiler
- support of collision check between HalfSpace and Convex shapes
- improvement of GJK solver
- fixes on Python bindings

## [1.5.4] - 2020-09-22

In this new release, the support of collision checking between Convex objects and HalfSpace have been enhanced and some minor fixes have been provided.

## [1.5.3] - 2020-08-31

This new release provides better CMake packaging and improved GJK algorithms.

## [1.5.2] - 2020-08-15

This release improves the packaging of the project and provides fixes for the GJK solver.

## [1.5.1] - 2020-08-06

This new release fixes packaging issues with precedent release 1.5.0. It also provides additional fixes in main collision/distance algorithms.

## [1.4.6] - 2020-06-10

This new release enhances the packaging of the project and allows the compilation of FCL on Windows systems.

## [1.4.5] - 2020-06-03

Changes in v1.4.5:
- Fix Python 3 doc generation
- Fix packaging of the project
- Compilation on Windows.
- [CMake] Install missing header.
- Add collide and distance prototype that update the GJK guess.
- Add support function cached guess in queries and merge query attribute.
- Add function to generate the convex hull.
- Add hint to the support function + Fix usage of GJK guess.
- [Python] Add constructor for class Convex.
- [Python] Bind functions to create BVHModel.

## [1.4.4] - 2020-04-29

Changes in 1.4.4:
- add MeshLoader::loadOctree
- fix generation of XML documentation
- fix generation of Doxygen documentation

## [1.4.3] - 2020-04-08

This new release fixes some packagings issues for OS X systems.

## [1.4.2] - 2020-04-04

Changes in v1.4.2:
- don't require linking to eigenpy in .pc file.

## [1.4.1] - 2020-04-03

Changes in v1.4.1:
- Bug fix + prepare optimization of collision using GJK / EPA
- Add missing constructor for Transform3f

## [1.4.0] - 2020-04-03

Changes since v1.3.0:
- Improve code efficiency + use shared memory between Numpy and Eigen
- [Python] Doc and minor update + [C++] bugfix
- [Python] Fix bindings of CollisionResult.
- FIX: throw when no contact is available
- Minor fix and computational improvments
- [GJK/EPA] Fix bugs + Treat sphere as point and capsule as line segment.
- Fix boxSphereDistance
- Provide documentation for the Python bindings.
- Generate Python documentation from doxygen documentation.
- Fix issue when Python_EXECUTABLE is not defined
- update CMake packaging

## [1.3.0] - 2020-01-28

This new release comes with:
- the removing of the GJK solver
- the Python bindings build by default
- an improved documentation
- additional Python bindings

## [1.2.2] - 2019-12-17

This new Release improves the Python bindings and fixes an important bug when checking the collision between two Capsules.

Thanks to [@rstrudel](https://github.com/rstrudel) for this fix.

## [1.2.1] - 2019-12-09

This new release improves both the packaging of the project, which seems to be totally compatible with the new CMake linkage style. In addition, the bindings are now fully compatible with Pinocchio.

## [1.2.0] - 2019-11-22

Changes since v1.1.3:
- Add python bindings
- Update CMake
- Add version support
- New folder Internal for internal header
- Travis: update CI & change policy to only perform build in DEBUG mode on Bionic
- assimp: fix issue with recent version of assimp
- [bindings] [CMakeLists] Use .so for Mac and .pyd for Windows, fix #86
- Organize documentation
- [CMake] fix octomap detection
- [Minor] update CMake module + fix visibility of some methods.
- Enable Convex / Convex queries + Add Python bindings.
- Fix unit-tests and compilation
- [GJK] Fix GJK::encloseOrigin (fixes unit-tests)
- Improve GJK implementation + OBB overlap test + bug fixes
- Clean include  BV/BVH/math/mesh_loader

## [1.1.3] - 2019-08-07

This new release enhances the compatibility of hpp-fcl with C++14 and more.
This feature is requested for integration in Anaconda.

## [1.1.2] - 2019-08-05

This new release provides a fix in the parallelization of the computations and improves the packaging of the whole project.

## [1.0.2] - 2019-04-24

Changes since v1.0.1:
- obb: fix compatibility with Eigen 3.0.5
- [CI] octomap for osx

## [1.0.1] - 2019-02-20

- Fix CI on OSX
- Declare CachedMeshLoader::Key::operator<
- minor details

## [0.7.0] - 2019-01-31

This release is mainly here to allow the packaging of HPP-RBPRM.
Another release will follow with more news.

## [0.6.0] - 2018-10-22

- Fix bug when OCTOMAP is not found
- move buildTrianglePlane and clipTriangle method from private to public
- Fix bug with "\" symbols
- [CMake] Add flags related to Octomap in pkg-config file and remove FCL_HAVE_EIGEN

## [0.5.1] - 2017-10-02

Now Eigen is at the heart of linear algebra computations.

## [0.5] - 2017-03-17

First release


[Unreleased]: https://github.com/humanoid-path-planner/hpp-fcl/compare/v2.4.5...HEAD
[2.4.5]: https://github.com/humanoid-path-planner/hpp-fcl/compare/v2.4.4...v2.4.5
[2.4.4]: https://github.com/humanoid-path-planner/hpp-fcl/compare/v2.4.3...v2.4.4
[2.4.3]: https://github.com/humanoid-path-planner/hpp-fcl/compare/v2.4.2...v2.4.3
[2.4.2]: https://github.com/humanoid-path-planner/hpp-fcl/compare/v2.4.1...v2.4.2
[2.4.1]: https://github.com/humanoid-path-planner/hpp-fcl/compare/v2.4.0...v2.4.1
[2.4.0]: https://github.com/humanoid-path-planner/hpp-fcl/compare/v2.3.7...v2.4.0
[2.3.7]: https://github.com/humanoid-path-planner/hpp-fcl/compare/2.3.6...v2.3.7
[2.3.6]: https://github.com/humanoid-path-planner/hpp-fcl/compare/v2.3.5...v2.3.6
[2.3.5]: https://github.com/humanoid-path-planner/hpp-fcl/compare/v2.3.4...v2.3.5
[2.3.4]: https://github.com/humanoid-path-planner/hpp-fcl/compare/v2.3.3...v2.3.4
[2.3.3]: https://github.com/humanoid-path-planner/hpp-fcl/compare/v2.3.2...v2.3.3
[2.3.2]: https://github.com/humanoid-path-planner/hpp-fcl/compare/v2.3.1...v2.3.2
[2.3.1]: https://github.com/humanoid-path-planner/hpp-fcl/compare/v2.3.0...v2.3.1
[2.3.0]: https://github.com/humanoid-path-planner/hpp-fcl/compare/v2.2.0...v2.3.0
[2.2.0]: https://github.com/humanoid-path-planner/hpp-fcl/compare/v2.1.4...v2.2.0
[2.1.4]: https://github.com/humanoid-path-planner/hpp-fcl/compare/v2.1.3...v2.1.4
[2.1.3]: https://github.com/humanoid-path-planner/hpp-fcl/compare/v2.1.2...v2.1.3
[2.1.2]: https://github.com/humanoid-path-planner/hpp-fcl/compare/v2.1.1...v2.1.2
[2.1.1]: https://github.com/humanoid-path-planner/hpp-fcl/compare/v2.1.0...v2.1.1
[2.1.0]: https://github.com/humanoid-path-planner/hpp-fcl/compare/v2.0.1...v2.1.0
[2.0.1]: https://github.com/humanoid-path-planner/hpp-fcl/compare/v2.0.0...v2.0.1
[2.0.0]: https://github.com/humanoid-path-planner/hpp-fcl/compare/v1.8.1...v2.0.0
[1.8.1]: https://github.com/humanoid-path-planner/hpp-fcl/compare/v1.8.0...v1.8.1
[1.8.0]: https://github.com/humanoid-path-planner/hpp-fcl/compare/v1.7.8...v1.8.0
[1.7.8]: https://github.com/humanoid-path-planner/hpp-fcl/compare/v1.7.7...v1.7.8
[1.7.7]: https://github.com/humanoid-path-planner/hpp-fcl/compare/v1.7.6...v1.7.7
[1.7.6]: https://github.com/humanoid-path-planner/hpp-fcl/compare/v1.7.5...v1.7.6
[1.7.5]: https://github.com/humanoid-path-planner/hpp-fcl/compare/v1.7.4...v1.7.5
[1.7.4]: https://github.com/humanoid-path-planner/hpp-fcl/compare/v1.7.3...v1.7.4
[1.7.3]: https://github.com/humanoid-path-planner/hpp-fcl/compare/v1.7.2...v1.7.3
[1.7.2]: https://github.com/humanoid-path-planner/hpp-fcl/compare/v1.7.1...v1.7.2
[1.7.1]: https://github.com/humanoid-path-planner/hpp-fcl/compare/v1.7.0...v1.7.1
[1.7.0]: https://github.com/humanoid-path-planner/hpp-fcl/compare/v1.6.0...v1.7.0
[1.6.0]: https://github.com/humanoid-path-planner/hpp-fcl/compare/v1.5.4...v1.6.0
[1.5.4]: https://github.com/humanoid-path-planner/hpp-fcl/compare/v1.5.3...v1.5.4
[1.5.3]: https://github.com/humanoid-path-planner/hpp-fcl/compare/v1.5.2...v1.5.3
[1.5.2]: https://github.com/humanoid-path-planner/hpp-fcl/compare/v1.5.1...v1.5.2
[1.5.1]: https://github.com/humanoid-path-planner/hpp-fcl/compare/v1.4.6...v1.5.1
[1.4.6]: https://github.com/humanoid-path-planner/hpp-fcl/compare/v1.4.5...v1.4.6
[1.4.5]: https://github.com/humanoid-path-planner/hpp-fcl/compare/v1.4.4...v1.4.5
[1.4.4]: https://github.com/humanoid-path-planner/hpp-fcl/compare/v1.4.3...v1.4.4
[1.4.3]: https://github.com/humanoid-path-planner/hpp-fcl/compare/v1.4.2...v1.4.3
[1.4.2]: https://github.com/humanoid-path-planner/hpp-fcl/compare/v1.4.1...v1.4.2
[1.4.1]: https://github.com/humanoid-path-planner/hpp-fcl/compare/v1.4.0...v1.4.1
[1.4.0]: https://github.com/humanoid-path-planner/hpp-fcl/compare/v1.3.0...v1.4.0
[1.3.0]: https://github.com/humanoid-path-planner/hpp-fcl/compare/v1.2.2...v1.3.0
[1.2.2]: https://github.com/humanoid-path-planner/hpp-fcl/compare/v1.2.1...v1.2.2
[1.2.1]: https://github.com/humanoid-path-planner/hpp-fcl/compare/v1.2.0...v1.2.1
[1.2.0]: https://github.com/humanoid-path-planner/hpp-fcl/compare/v1.1.3...v1.2.0
[1.1.3]: https://github.com/humanoid-path-planner/hpp-fcl/compare/v1.1.2...v1.1.3
[1.1.2]: https://github.com/humanoid-path-planner/hpp-fcl/compare/v1.0.2...v1.1.2
[1.0.2]: https://github.com/humanoid-path-planner/hpp-fcl/compare/v1.0.1...v1.0.2
[1.0.1]: https://github.com/humanoid-path-planner/hpp-fcl/compare/v0.7.0...v1.0.1
[0.7.0]: https://github.com/humanoid-path-planner/hpp-fcl/compare/v0.6.0...v0.7.0
[0.6.0]: https://github.com/humanoid-path-planner/hpp-fcl/compare/v0.5.1...v0.6.0
[0.5.1]: https://github.com/humanoid-path-planner/hpp-fcl/compare/v0.5...v0.5.1
[0.5]: https://github.com/humanoid-path-planner/hpp-fcl/releases/tag/v0.5<|MERGE_RESOLUTION|>--- conflicted
+++ resolved
@@ -6,7 +6,6 @@
 
 ## [Unreleased]
 
-<<<<<<< HEAD
 ### Added
 - Added `Transform3f::Random` and `Transform3f::setRandom` ([#584](https://github.com/humanoid-path-planner/hpp-fcl/pull/584))
 - New feature: computation of contact surfaces for any pair of primitive shapes (triangle, sphere, ellipsoid, plane, halfspace, cone, capsule, cylinder, convex) ([#574](https://github.com/humanoid-path-planner/hpp-fcl/pull/574)).
@@ -50,11 +49,11 @@
 - Fix compilation warning message
 - Fix issue in Octomap.computeLocalAABB
 - Fix unsupported function for contact_patch_matrix
-=======
+- Fix Octomap dependency on ROS
+
 ## [2.4.5] - 2024-07-28
 
 ### Fixed
->>>>>>> b52c10bb
 - Fix Octomap dependency on ROS
 
 ## [2.4.4] - 2024-03-06
